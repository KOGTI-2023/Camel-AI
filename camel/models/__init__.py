# =========== Copyright 2023 @ CAMEL-AI.org. All Rights Reserved. ===========
# Licensed under the Apache License, Version 2.0 (the “License”);
# you may not use this file except in compliance with the License.
# You may obtain a copy of the License at
#
#     http://www.apache.org/licenses/LICENSE-2.0
#
# Unless required by applicable law or agreed to in writing, software
# distributed under the License is distributed on an “AS IS” BASIS,
# WITHOUT WARRANTIES OR CONDITIONS OF ANY KIND, either express or implied.
# See the License for the specific language governing permissions and
# limitations under the License.
# =========== Copyright 2023 @ CAMEL-AI.org. All Rights Reserved. ===========
from .anthropic_model import AnthropicModel
from .base_model import BaseModelBackend
from .gemini_model import GeminiModel
from .litellm_model import LiteLLMModel
from .model_factory import ModelFactory
<<<<<<< HEAD
from .nvidia_model import NvidiaModel
from .nvidia_model_v2 import NvidiaModelV2
=======
from .nemotron_model import NemotronModel
from .ollama_model import OllamaModel
>>>>>>> 6bcdb310
from .open_source_model import OpenSourceModel
from .openai_audio_models import OpenAIAudioModels
from .openai_model import OpenAIModel
from .stub_model import StubModel
from .zhipuai_model import ZhipuAIModel

__all__ = [
    'BaseModelBackend',
    'OpenAIModel',
    'AnthropicModel',
    'StubModel',
    'ZhipuAIModel',
    'OpenSourceModel',
    'ModelFactory',
    'LiteLLMModel',
    'OpenAIAudioModels',
<<<<<<< HEAD
    'NvidiaModel',
    'NvidiaModelV2',
=======
    'NemotronModel',
    'OllamaModel',
    'GeminiModel',
>>>>>>> 6bcdb310
]<|MERGE_RESOLUTION|>--- conflicted
+++ resolved
@@ -16,13 +16,10 @@
 from .gemini_model import GeminiModel
 from .litellm_model import LiteLLMModel
 from .model_factory import ModelFactory
-<<<<<<< HEAD
+from .nemotron_model import NemotronModel
 from .nvidia_model import NvidiaModel
 from .nvidia_model_v2 import NvidiaModelV2
-=======
-from .nemotron_model import NemotronModel
 from .ollama_model import OllamaModel
->>>>>>> 6bcdb310
 from .open_source_model import OpenSourceModel
 from .openai_audio_models import OpenAIAudioModels
 from .openai_model import OpenAIModel
@@ -39,12 +36,9 @@
     'ModelFactory',
     'LiteLLMModel',
     'OpenAIAudioModels',
-<<<<<<< HEAD
     'NvidiaModel',
     'NvidiaModelV2',
-=======
     'NemotronModel',
     'OllamaModel',
     'GeminiModel',
->>>>>>> 6bcdb310
 ]