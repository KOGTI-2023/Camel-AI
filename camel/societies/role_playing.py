# =========== Copyright 2023 @ CAMEL-AI.org. All Rights Reserved. ===========
# Licensed under the Apache License, Version 2.0 (the “License”);
# you may not use this file except in compliance with the License.
# You may obtain a copy of the License at
#
#     http://www.apache.org/licenses/LICENSE-2.0
#
# Unless required by applicable law or agreed to in writing, software
# distributed under the License is distributed on an “AS IS” BASIS,
# WITHOUT WARRANTIES OR CONDITIONS OF ANY KIND, either express or implied.
# See the License for the specific language governing permissions and
# limitations under the License.
# =========== Copyright 2023 @ CAMEL-AI.org. All Rights Reserved. ===========
from typing import Dict, List, Optional, Sequence, Tuple, Union

from camel.agents import (
    ChatAgent,
    CriticAgent,
    TaskPlannerAgent,
    TaskSpecifyAgent,
)
from camel.agents.chat_agent import ChatAgentResponse
from camel.generators import SystemMessageGenerator
from camel.human import Human
from camel.messages import BaseMessage
from camel.prompts import TextPrompt
from camel.typing import ModelType, RoleType, TaskType


class RolePlaying:
    r"""Role playing between two agents.

    Args:
        assistant_role_name (str): The name of the role played by the
            assistant.
        user_role_name (str): The name of the role played by the user.
        critic_role_name (str): The name of the role played by the critic.
            Role name with :obj:`"human"` will set critic as a :obj:`Human`
            agent, else will create a :obj:`CriticAgent`.
            (default: :obj:`"critic"`)
        task_prompt (str, optional): A prompt for the task to be performed.
            (default: :obj:`""`)
        with_task_specify (bool, optional): Whether to use a task specify
            agent. (default: :obj:`True`)
        with_task_planner (bool, optional): Whether to use a task planner
            agent. (default: :obj:`False`)
        with_critic_in_the_loop (bool, optional): Whether to include a critic
            in the loop. (default: :obj:`False`)
        critic_criteria (str, optional): Critic criteria for the critic agent.
            If not specified, set the criteria to improve task performance.
        model_type (ModelType, optional): Model type that will be used for
            role playing. If specified, it will override the model in all
            agents. (default: :obj:`None`)
        task_type (TaskType, optional): The type of task to perform.
            (default: :obj:`TaskType.AI_SOCIETY`)
        assistant_agent_kwargs (Dict, optional): Additional arguments to pass
            to the assistant agent. (default: :obj:`None`)
        user_agent_kwargs (Dict, optional): Additional arguments to pass to
            the user agent. (default: :obj:`None`)
        task_specify_agent_kwargs (Dict, optional): Additional arguments to
            pass to the task specify agent. (default: :obj:`None`)
        task_planner_agent_kwargs (Dict, optional): Additional arguments to
            pass to the task planner agent. (default: :obj:`None`)
        critic_kwargs (Dict, optional): Additional arguments to pass to the
            critic. (default: :obj:`None`)
        sys_msg_generator_kwargs (Dict, optional): Additional arguments to
            pass to the system message generator. (default: :obj:`None`)
        extend_sys_msg_meta_dicts (List[Dict], optional): A list of dicts to
            extend the system message meta dicts with. (default: :obj:`None`)
        extend_task_specify_meta_dict (Dict, optional): A dict to extend the
            task specify meta dict with. (default: :obj:`None`)
        output_language (str, optional): The language to be output by the
            agents. (default: :obj:`None`)
    """

    def __init__(
        self,
        assistant_role_name: str,
        user_role_name: str,
        *,
        critic_role_name: str = "critic",
        task_prompt: str = "",
        with_task_specify: bool = True,
        with_task_planner: bool = False,
        with_critic_in_the_loop: bool = False,
        critic_criteria: Optional[str] = None,
        model_type: Optional[ModelType] = None,
        task_type: TaskType = TaskType.AI_SOCIETY,
        assistant_agent_kwargs: Optional[Dict] = None,
        user_agent_kwargs: Optional[Dict] = None,
        task_specify_agent_kwargs: Optional[Dict] = None,
        task_planner_agent_kwargs: Optional[Dict] = None,
        critic_kwargs: Optional[Dict] = None,
        sys_msg_generator_kwargs: Optional[Dict] = None,
        extend_sys_msg_meta_dicts: Optional[List[Dict]] = None,
        extend_task_specify_meta_dict: Optional[Dict] = None,
        output_language: Optional[str] = None,
    ) -> None:
        self.with_task_specify = with_task_specify
        self.with_task_planner = with_task_planner
        self.with_critic_in_the_loop = with_critic_in_the_loop
        self.model_type = model_type
        self.task_type = task_type
        self.task_prompt = task_prompt

        self.specified_task_prompt: Optional[TextPrompt] = None
        self.init_specified_task_prompt(assistant_role_name, user_role_name,
                                        task_specify_agent_kwargs,
                                        extend_task_specify_meta_dict,
                                        output_language)

        self.planned_task_prompt: Optional[TextPrompt] = None
        self.init_planned_task_prompt(task_planner_agent_kwargs,
                                      output_language)

        sys_msg_generator = SystemMessageGenerator(
            task_type=self.task_type, **(sys_msg_generator_kwargs or {}))

        (init_assistant_sys_msg, init_user_sys_msg,
         sys_msg_meta_dicts) = self.get_sys_message_info(
             assistant_role_name, user_role_name, sys_msg_generator,
             extend_sys_msg_meta_dicts)

        self.assistant_agent: ChatAgent
        self.user_agent: ChatAgent
        self.assistant_sys_msg: BaseMessage
        self.user_sys_msg: BaseMessage
        self.init_agents(
            init_assistant_sys_msg,
            assistant_agent_kwargs,
            init_user_sys_msg,
            user_agent_kwargs,
            output_language,
        )
        self.critic: Optional[Union[CriticAgent, Human]] = None
        self.critic_sys_msg: Optional[BaseMessage] = None
        self.init_critic(critic_role_name, critic_criteria, critic_kwargs,
                         sys_msg_generator, sys_msg_meta_dicts)

    def init_specified_task_prompt(
            self, assistant_role_name: str, user_role_name: str,
            task_specify_agent_kwargs: Optional[Dict],
            extend_task_specify_meta_dict: Optional[Dict],
            output_language: Optional[str]):
        r"""Use a task specify agent to generate a specified task prompt.
        Generated specified task prompt will be used to replace original
        task prompt. If there is no task specify agent, specified task
        prompt will not be generated.

        Args:
            assistant_role_name (str): The name of the role played by the
                assistant.
            user_role_name (str): The name of the role played by the user.
            task_specify_agent_kwargs (Dict, optional): Additional arguments
                to pass to the task specify agent.
            extend_task_specify_meta_dict (Dict, optional): A dict to extend
                the task specify meta dict with.
            output_language (str, optional): The language to be output by the
                agents.
        """
        if self.with_task_specify:
            task_specify_meta_dict = dict()
            if self.task_type in [TaskType.AI_SOCIETY, TaskType.MISALIGNMENT]:
                task_specify_meta_dict.update(
                    dict(assistant_role=assistant_role_name,
                         user_role=user_role_name))
            task_specify_meta_dict.update(extend_task_specify_meta_dict or {})
            if self.model_type is not None:
                if task_specify_agent_kwargs is None:
                    task_specify_agent_kwargs = {}
                task_specify_agent_kwargs.update(dict(model=self.model_type))
            task_specify_agent = TaskSpecifyAgent(
                task_type=self.task_type,
                output_language=output_language,
                **(task_specify_agent_kwargs or {}),
            )
            self.specified_task_prompt = task_specify_agent.run(
                self.task_prompt,
                meta_dict=task_specify_meta_dict,
            )
            self.task_prompt = self.specified_task_prompt

    def init_planned_task_prompt(self,
                                 task_planner_agent_kwargs: Optional[Dict],
                                 output_language: Optional[str]):
        r"""Use a task plan agent to append a planned task prompt to task
        prompt. The planned task prompt is generated based on the task
        prompt, which can be original task prompt or specified task prompt
        if available. If there is no task plan agent, planned task prompt
        will not be generated.

        Args:
            task_planner_agent_kwargs (Dict, optional): Additional arguments
                to pass to the task planner agent.
            output_language (str, optional): The language to be output by the
                agents.
        """
        if self.with_task_planner:
            if self.model_type is not None:
                if task_planner_agent_kwargs is None:
                    task_planner_agent_kwargs = {}
                task_planner_agent_kwargs.update(dict(model=self.model_type))
            task_planner_agent = TaskPlannerAgent(
                output_language=output_language,
                **(task_planner_agent_kwargs or {}),
            )
            self.planned_task_prompt = task_planner_agent.run(self.task_prompt)
            self.task_prompt = (f"{self.task_prompt}\n"
                                f"{self.planned_task_prompt}")
        else:
            self.planned_task_prompt = None

    def get_sys_message_info(
        self,
        assistant_role_name: str,
        user_role_name: str,
        sys_msg_generator: SystemMessageGenerator,
        extend_sys_msg_meta_dicts: Optional[List[Dict]] = None,
    ) -> Tuple[BaseMessage, BaseMessage, List[Dict]]:
        r"""Get initial assistant and user system message with a list of
        system message meta dicts.

        Args:
            assistant_role_name (str): The name of the role played by the
                assistant.
            user_role_name (str): The name of the role played by the user.
            sys_msg_generator (SystemMessageGenerator): A system message
                generator for agents.
            extend_sys_msg_meta_dicts (List[Dict], optional): A list of dicts
                to extend the system message meta dicts with.

        Returns:
            A tuple containing a `BaseMessage` representing the assistant's
            initial system message, a `BaseMessage` representing the user's
            initial system message, and a list of system message meta dicts.
        """
        sys_msg_meta_dicts = [dict(task=self.task_prompt) for _ in range(2)]
        if (extend_sys_msg_meta_dicts is None and self.task_type in [
                TaskType.AI_SOCIETY,
                TaskType.MISALIGNMENT,
<<<<<<< HEAD
                TaskType.ROLE_DESCRIPTION,
=======
>>>>>>> 3fee5cf0
        ]):
            extend_sys_msg_meta_dicts = [
                dict(assistant_role=assistant_role_name,
                     user_role=user_role_name) for _ in range(2)
            ]
<<<<<<< HEAD
        elif (self.task_type == TaskType.ROLE_DESCRIPTION):
            if (extend_sys_msg_meta_dicts is None
                    or len(extend_sys_msg_meta_dicts) != 2):
                # In `TaskType.ROLE_DESCRIPTION`, `extend_sys_msg_meta_dicts`
                # should have two elements, one for assistant and one for user
                raise ValueError("`extend_sys_msg_meta_dicts` should have two "
                                 "elements for `TaskType.ROLE_DESCRIPTION`.")
            # Validate `extend_sys_msg_meta_dicts` has `assistant_description`
            # and `user_description`
            if ("assistant_description" not in extend_sys_msg_meta_dicts[0]
                    or "user_description" not in extend_sys_msg_meta_dicts[0]
                    or "assistant_description"
                    not in extend_sys_msg_meta_dicts[1]
                    or "user_description" not in extend_sys_msg_meta_dicts[1]):
                raise ValueError("Ensure both `assistant_description` and "
                                 "`user_description` are not None.")

            role_name_msg_meta_dicts = [
                dict(assistant_role=assistant_role_name,
                     user_role=user_role_name) for _ in range(2)
            ]
            extend_sys_msg_meta_dicts = [{
                **role_name_msg_meta_dict,
                **sys_msg_meta_dict
            } for role_name_msg_meta_dict, sys_msg_meta_dict in zip(
                role_name_msg_meta_dicts, extend_sys_msg_meta_dicts)]
=======
>>>>>>> 3fee5cf0

        if extend_sys_msg_meta_dicts is not None:
            sys_msg_meta_dicts = [{
                **sys_msg_meta_dict,
                **extend_sys_msg_meta_dict
            } for sys_msg_meta_dict, extend_sys_msg_meta_dict in zip(
                sys_msg_meta_dicts, extend_sys_msg_meta_dicts)]

        init_assistant_sys_msg, init_user_sys_msg = (
            sys_msg_generator.from_dicts(
                meta_dicts=sys_msg_meta_dicts,
                role_tuples=[
                    (assistant_role_name, RoleType.ASSISTANT),
                    (user_role_name, RoleType.USER),
                ],
            ))
        return init_assistant_sys_msg, init_user_sys_msg, sys_msg_meta_dicts

    def init_agents(
        self,
        init_assistant_sys_msg: BaseMessage,
        assistant_agent_kwargs: Optional[Dict],
        init_user_sys_msg: BaseMessage,
        user_agent_kwargs: Optional[Dict],
        output_language: Optional[str],
    ):
        r"""Initialize assistant and user agents with their system messages.

        Args:
            init_assistant_sys_msg (BaseMessage): Assistant agent's initial
                system message.
            assistant_agent_kwargs (Dict, optional): Additional arguments to
                pass to the assistant agent.
            init_user_sys_msg (BaseMessage): User agent's initial system
                message.
            user_agent_kwargs (Dict, optional): Additional arguments to
                pass to the user agent.
            output_language (str, optional): The language to be output by the
                agents.
        """
        if self.model_type is not None:
            if assistant_agent_kwargs is None:
                assistant_agent_kwargs = {}
            assistant_agent_kwargs.update(dict(model=self.model_type))
            if user_agent_kwargs is None:
                user_agent_kwargs = {}
            user_agent_kwargs.update(dict(model=self.model_type))

        self.assistant_agent = ChatAgent(
            init_assistant_sys_msg,
            output_language=output_language,
            **(assistant_agent_kwargs or {}),
        )
        self.assistant_sys_msg = self.assistant_agent.system_message

        self.user_agent = ChatAgent(
            init_user_sys_msg,
            output_language=output_language,
            **(user_agent_kwargs or {}),
        )
        self.user_sys_msg = self.user_agent.system_message

    def init_critic(self, critic_role_name: str,
                    critic_criteria: Optional[str],
                    critic_kwargs: Optional[Dict],
                    sys_msg_generator: SystemMessageGenerator,
                    sys_msg_meta_dicts: List[Dict]):
        r"""Initialize critic agent. If critic role name is :obj:`"human"`,
        create a :obj:`Human` critic agent. Else, create a :obj:`CriticAgent`
        critic agent with specified critic criteria. If the critic criteria
        is not specified, set it to improve task performance.

        Args:
            critic_role_name (str): The name of the role played by the critic.
            critic_criteria (str, optional): Critic criteria for the
                critic agent. If not specified, set the criteria to
                improve task performance.
            critic_kwargs (Dict, optional): Additional arguments to
                pass to the critic.
            sys_msg_generator (SystemMessageGenerator): A system message
                generator for agents.
            sys_msg_meta_dicts (list): A list of system message meta dicts.
        """
        if self.with_critic_in_the_loop:
            if critic_role_name.lower() == "human":
                self.critic = Human(**(critic_kwargs or {}))
            else:
                critic_criteria = (critic_criteria
                                   or "improving the task performance")
                critic_msg_meta_dict = dict(critic_role=critic_role_name,
                                            criteria=critic_criteria,
                                            **sys_msg_meta_dicts[0])
                self.critic_sys_msg = sys_msg_generator.from_dict(
                    critic_msg_meta_dict,
                    role_tuple=(critic_role_name, RoleType.CRITIC),
                )
                if self.model_type is not None:
                    if critic_kwargs is None:
                        critic_kwargs = {}
                    critic_kwargs.update(dict(model=self.model_type))
                self.critic = CriticAgent(
                    self.critic_sys_msg,
                    **(critic_kwargs or {}),
                )

    def init_chat(self) -> Tuple[BaseMessage, List[BaseMessage]]:
        r"""Initializes the chat by resetting both of the assistant and user
        agents, and sending the system messages again to the agents using
        chat messages. Returns the assistant's introductory message and the
        user's response messages.

        Returns:
            A tuple containing a `BaseMessage` representing the assistant's
            introductory message, and a list of `BaseMessage` representing
            the user's response messages.
        """
        self.assistant_agent.reset()
        self.user_agent.reset()

        # Send the system messages again to the agents using chat messages
        assistant_msg = BaseMessage.make_assistant_message(
            role_name=self.assistant_sys_msg.role_name,
            content=(f"{self.user_sys_msg.content}. "
                     "Now start to give me instructions one by one. "
                     "Only reply with Instruction and Input."))
        user_msg = BaseMessage.make_user_message(
            role_name=self.user_sys_msg.role_name,
            content=f"{self.assistant_sys_msg.content}")
        assistant_response = self.assistant_agent.step(user_msg)
        if assistant_response.terminated or assistant_response.msgs is None:
            raise ValueError(f"Assistant agent terminated unexpectedly. "
                             f"Error info: {assistant_response.info}")

        return assistant_msg, assistant_response.msgs

    def reduce_message_options(
        self,
        messages: Sequence[BaseMessage],
    ) -> BaseMessage:
        r"""Processes a sequence of chat messages, returning the processed
        message. If multiple messages are provided and
        `with_critic_in_the_loop` is `False`, raises a `ValueError`.
        If no messages are provided, a `ValueError` will be raised.

        Args:
            messages: A sequence of `BaseMessage` objects to process.

        Returns:
            A single `BaseMessage` representing the processed message.
        """
        if len(messages) == 0:
            raise ValueError("No messages to process.")
        if len(messages) > 1 and not self.with_critic_in_the_loop:
            raise ValueError("Got than one message to process. "
                             f"Num of messages: {len(messages)}.")
        elif self.with_critic_in_the_loop and self.critic is not None:
            critic_response = self.critic.reduce_step(messages)
            processed_msg = critic_response.msg
        else:
            processed_msg = messages[0]

        return processed_msg

    def step(
        self,
        assistant_msg: BaseMessage,
    ) -> Tuple[ChatAgentResponse, ChatAgentResponse]:
        r"""Advances the conversation by taking a message from the assistant,
        processing it using the user agent, and then processing the resulting
        message using the assistant agent. Returns a tuple containing the
        resulting assistant message, whether the assistant agent terminated
        the conversation, and any additional assistant information, as well as
        a tuple containing the resulting user message, whether the user agent
        terminated the conversation, and any additional user information.

        Args:
            assistant_msg: A `BaseMessage` representing the message from the
                assistant.

        Returns:
            A tuple containing two ChatAgentResponse: the first struct contains
            the resulting assistant message, whether the assistant agent
            terminated the conversation, and any additional assistant
            information; the second struct contains the resulting user message,
            whether the user agent terminated the conversation, and any
            additional user information.
        """
        user_response = self.user_agent.step(assistant_msg)
        if user_response.terminated or user_response.msgs is None:
            return (ChatAgentResponse([], False, {}),
                    ChatAgentResponse([], user_response.terminated,
                                      user_response.info))
        user_msg = self.reduce_message_options(user_response.msgs)
        self.user_agent.submit_message(user_msg)

        assistant_response = self.assistant_agent.step(user_msg)
        if assistant_response.terminated or assistant_response.msgs is None:
            return (ChatAgentResponse([], assistant_response.terminated,
                                      assistant_response.info),
                    ChatAgentResponse([user_msg], False, user_response.info))
        assistant_msg = self.reduce_message_options(assistant_response.msgs)
        self.assistant_agent.submit_message(assistant_msg)

        return (
            ChatAgentResponse([assistant_msg], assistant_response.terminated,
                              assistant_response.info),
            ChatAgentResponse([user_msg], user_response.terminated,
                              user_response.info),
        )<|MERGE_RESOLUTION|>--- conflicted
+++ resolved
@@ -238,44 +238,11 @@
         if (extend_sys_msg_meta_dicts is None and self.task_type in [
                 TaskType.AI_SOCIETY,
                 TaskType.MISALIGNMENT,
-<<<<<<< HEAD
-                TaskType.ROLE_DESCRIPTION,
-=======
->>>>>>> 3fee5cf0
         ]):
             extend_sys_msg_meta_dicts = [
                 dict(assistant_role=assistant_role_name,
                      user_role=user_role_name) for _ in range(2)
             ]
-<<<<<<< HEAD
-        elif (self.task_type == TaskType.ROLE_DESCRIPTION):
-            if (extend_sys_msg_meta_dicts is None
-                    or len(extend_sys_msg_meta_dicts) != 2):
-                # In `TaskType.ROLE_DESCRIPTION`, `extend_sys_msg_meta_dicts`
-                # should have two elements, one for assistant and one for user
-                raise ValueError("`extend_sys_msg_meta_dicts` should have two "
-                                 "elements for `TaskType.ROLE_DESCRIPTION`.")
-            # Validate `extend_sys_msg_meta_dicts` has `assistant_description`
-            # and `user_description`
-            if ("assistant_description" not in extend_sys_msg_meta_dicts[0]
-                    or "user_description" not in extend_sys_msg_meta_dicts[0]
-                    or "assistant_description"
-                    not in extend_sys_msg_meta_dicts[1]
-                    or "user_description" not in extend_sys_msg_meta_dicts[1]):
-                raise ValueError("Ensure both `assistant_description` and "
-                                 "`user_description` are not None.")
-
-            role_name_msg_meta_dicts = [
-                dict(assistant_role=assistant_role_name,
-                     user_role=user_role_name) for _ in range(2)
-            ]
-            extend_sys_msg_meta_dicts = [{
-                **role_name_msg_meta_dict,
-                **sys_msg_meta_dict
-            } for role_name_msg_meta_dict, sys_msg_meta_dict in zip(
-                role_name_msg_meta_dicts, extend_sys_msg_meta_dicts)]
-=======
->>>>>>> 3fee5cf0
 
         if extend_sys_msg_meta_dicts is not None:
             sys_msg_meta_dicts = [{
