# =========== Copyright 2023 @ CAMEL-AI.org. All Rights Reserved. ===========
# Licensed under the Apache License, Version 2.0 (the “License”);
# you may not use this file except in compliance with the License.
# You may obtain a copy of the License at
#
#     http://www.apache.org/licenses/LICENSE-2.0
#
# Unless required by applicable law or agreed to in writing, software
# distributed under the License is distributed on an “AS IS” BASIS,
# WITHOUT WARRANTIES OR CONDITIONS OF ANY KIND, either express or implied.
# See the License for the specific language governing permissions and
# limitations under the License.
# =========== Copyright 2023 @ CAMEL-AI.org. All Rights Reserved. ===========
from __future__ import annotations

from typing import Optional, Sequence, Union

from openai._types import NOT_GIVEN, NotGiven
from pydantic import Field

from camel.configs.base_config import BaseConfig


class ChatGPTConfig(BaseConfig):
    r"""Defines the parameters for generating chat completions using the
    OpenAI API.

    Args:
        temperature (float, optional): Sampling temperature to use, between
            :obj:`0` and :obj:`2`. Higher values make the output more random,
            while lower values make it more focused and deterministic.
            (default: :obj:`0.2`)
        top_p (float, optional): An alternative to sampling with temperature,
            called nucleus sampling, where the model considers the results of
            the tokens with top_p probability mass. So :obj:`0.1` means only
            the tokens comprising the top 10% probability mass are considered.
            (default: :obj:`1.0`)
        n (int, optional): How many chat completion choices to generate for
            each input message. (default: :obj:`1`)
        response_format (object, optional): An object specifying the format
            that the model must output. Compatible with GPT-4 Turbo and all
            GPT-3.5 Turbo models newer than gpt-3.5-turbo-1106. Setting to
            {"type": "json_object"} enables JSON mode, which guarantees the
            message the model generates is valid JSON. Important: when using
            JSON mode, you must also instruct the model to produce JSON
            yourself via a system or user message. Without this, the model
            may generate an unending stream of whitespace until the generation
            reaches the token limit, resulting in a long-running and seemingly
            "stuck" request. Also note that the message content may be
            partially cut off if finish_reason="length", which indicates the
            generation exceeded max_tokens or the conversation exceeded the
            max context length.
        stream (bool, optional): If True, partial message deltas will be sent
            as data-only server-sent events as they become available.
            (default: :obj:`False`)
        stop (str or list, optional): Up to :obj:`4` sequences where the API
            will stop generating further tokens. (default: :obj:`None`)
        max_tokens (int, optional): The maximum number of tokens to generate
            in the chat completion. The total length of input tokens and
            generated tokens is limited by the model's context length.
            (default: :obj:`None`)
        presence_penalty (float, optional): Number between :obj:`-2.0` and
            :obj:`2.0`. Positive values penalize new tokens based on whether
            they appear in the text so far, increasing the model's likelihood
            to talk about new topics. See more information about frequency and
            presence penalties. (default: :obj:`0.0`)
        frequency_penalty (float, optional): Number between :obj:`-2.0` and
            :obj:`2.0`. Positive values penalize new tokens based on their
            existing frequency in the text so far, decreasing the model's
            likelihood to repeat the same line verbatim. See more information
            about frequency and presence penalties. (default: :obj:`0.0`)
        logit_bias (dict, optional): Modify the likelihood of specified tokens
            appearing in the completion. Accepts a json object that maps tokens
            (specified by their token ID in the tokenizer) to an associated
            bias value from :obj:`-100` to :obj:`100`. Mathematically, the bias
            is added to the logits generated by the model prior to sampling.
            The exact effect will vary per model, but values between:obj:` -1`
            and :obj:`1` should decrease or increase likelihood of selection;
            values like :obj:`-100` or :obj:`100` should result in a ban or
            exclusive selection of the relevant token. (default: :obj:`{}`)
        user (str, optional): A unique identifier representing your end-user,
            which can help OpenAI to monitor and detect abuse.
            (default: :obj:`""`)
        tools (list[OpenAIFunction], optional): A list of tools the model may
            call. Currently, only functions are supported as a tool. Use this
            to provide a list of functions the model may generate JSON inputs
            for. A max of 128 functions are supported.
        tool_choice (Union[dict[str, str], str], optional): Controls which (if
            any) tool is called by the model. :obj:`"none"` means the model
            will not call any tool and instead generates a message.
            :obj:`"auto"` means the model can pick between generating a
            message or calling one or more tools.  :obj:`"required"` means the
            model must call one or more tools. Specifying a particular tool
            via {"type": "function", "function": {"name": "my_function"}}
            forces the model to call that tool. :obj:`"none"` is the default
            when no tools are present. :obj:`"auto"` is the default if tools
            are present.
    """

    temperature: float = 0.2  # openai default: 1.0
    top_p: float = 1.0
    n: int = 1
    stream: bool = False
    stop: Union[str, Sequence[str], NotGiven] = NOT_GIVEN
    max_tokens: Union[int, NotGiven] = NOT_GIVEN
    presence_penalty: float = 0.0
    response_format: Union[dict, NotGiven] = NOT_GIVEN
    frequency_penalty: float = 0.0
    logit_bias: dict = Field(default_factory=dict)
    user: str = ""
    tool_choice: Optional[Union[dict[str, str], str]] = None


OPENAI_API_PARAMS = {param for param in ChatGPTConfig.model_fields.keys()}


class OpenSourceConfig(BaseConfig):
    r"""Defines parameters for setting up open-source models and includes
    parameters to be passed to chat completion function of OpenAI API.

    Args:
        model_path (str): The path to a local folder containing the model
            files or the model card in HuggingFace hub.
        server_url (str): The URL to the server running the model inference
            which will be used as the API base of OpenAI API.
        api_params (ChatGPTConfig): An instance of :obj:ChatGPTConfig to
            contain the arguments to be passed to OpenAI API.
        model_kwargs (dict, optional): Additional keyword arguments to pass
            to the model constructor. (default: :obj:`{}`)
    """

    # Maybe the param needs to be renamed.
    # Warning: Field "model_path" has conflict with protected namespace
    # "model_".
    model_path: str
    server_url: str
<<<<<<< HEAD
    api_params: ChatGPTConfig = field(default_factory=ChatGPTConfig)
    model_kwargs: Optional[dict] = field(default_factory=dict)
=======
    api_params: ChatGPTConfig = Field(default_factory=ChatGPTConfig)
>>>>>>> 35e04ceb
<|MERGE_RESOLUTION|>--- conflicted
+++ resolved
@@ -134,9 +134,5 @@
     # "model_".
     model_path: str
     server_url: str
-<<<<<<< HEAD
-    api_params: ChatGPTConfig = field(default_factory=ChatGPTConfig)
-    model_kwargs: Optional[dict] = field(default_factory=dict)
-=======
     api_params: ChatGPTConfig = Field(default_factory=ChatGPTConfig)
->>>>>>> 35e04ceb
+    model_kwargs: Optional[dict] = Field(default_factory=dict)